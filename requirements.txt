--- conflicted
+++ resolved
@@ -12,11 +12,7 @@
 
 beautifulsoup4
 furl
-<<<<<<< HEAD
 lxml
 requests
-=======
-requests
 beautifulsoup4
-lxml
->>>>>>> 0d793836
+lxml