--- conflicted
+++ resolved
@@ -31,23 +31,6 @@
 
 uri = uri_30
 
-fail_ise = ERS(
-    ise_node=uri["ise_node"],
-    ers_user="non_active_testuser",
-    ers_pass=uri["ers_pass"],
-    verify=False,
-    disable_warnings=True,
-    timeout=15,
-    use_csrf=uri["use_csrf"],
-)
-
-
-@pytest.mark.vcr
-def test_fail_connection_401():  # noqa D103
-
-    r1 = fail_ise.add_endpoint(endpoint["name"], endpoint["mac"], endpoint["group-id"])
-    assert r1["response"] == "Unauthorized"
-    assert r1["error"] == 401
 
 
 ise = ERS(
@@ -69,15 +52,7 @@
     assert r1["response"] == "test-endpoint Added Successfully"
 
 
-def test_add_endpoint_mac_fail():  # noqa D103
-    with pytest.raises(
-        Exception, match="AA:BB:CC:00:11:2Q. Must be in the form of AA:BB:CC:00:11:22"
-    ):
-        r1 = ise.add_endpoint(
-            endpoint["name"], endpoint["faulty_mac"], endpoint["group-id"]
-        )
-
-
+# Endpoint tests
 @pytest.mark.vcr
 def test_get_endpoints():  # noqa D103
 
@@ -87,37 +62,11 @@
 
 
 @pytest.mark.vcr
-def test_get_endpoints_groupid():  # noqa D103
-
-    r1 = ise.get_endpoints(groupID=endpoint["group-id"], size=1, page=1)
-    assert r1["success"] is True
-    assert "AA:BB:CC:00:11:22" in str(r1["response"])
-
-
-@pytest.mark.vcr
 def test_get_endpoint():  # noqa D103
 
     r1 = ise.get_endpoint(endpoint["mac"])
     assert r1["success"] is True
     assert "'name': 'AA:BB:CC:00:11:22'" in str(r1["response"])
-
-
-@pytest.mark.vcr
-def test_get_endpoint_not_found():  # noqa D103
-
-    r1 = ise.get_endpoint("00:00:00:00:00:00:")
-    assert r1["success"] is False
-    assert "not found" in str(r1["response"])
-    assert r1["error"] == 404
-
-
-@pytest.mark.vcr
-def test_get_endpoint_faulty_mac():  # noqa D103
-    with pytest.raises(
-        Exception, match="AA:BB:CC:00:11:2Q. Must be in the form of AA:BB:CC:00:11:22"
-    ):
-
-        r1 = ise.get_endpoint("AA:BB:CC:00:11:2Q")
 
 
 @pytest.mark.vcr
@@ -125,14 +74,6 @@
     r1 = ise.delete_endpoint(endpoint["mac"])
     assert r1["success"] is True
     assert r1["response"] == "AA:BB:CC:00:11:22 Deleted Successfully"
-
-
-@pytest.mark.vcr
-def test_delete_endpoin_not_found():  # noqa D103
-    r1 = ise.delete_endpoint("00:00:00:00:00:00")
-    assert r1["success"] is False
-    assert r1["response"] == "00:00:00:00:00:00 not found"
-    assert r1["error"] == 404
 
 
 @pytest.mark.vcr
@@ -145,48 +86,28 @@
         in str(r1["response"])
     )
 
-
 @pytest.mark.vcr
 def test_add_endpoint_group():  # noqa D103
 
     r1 = ise.add_endpoint_group(endpoint_group["name"], endpoint_group['description'])
-    assert r1["success"] is True
-    assert "'description': 'Unknown Identity Group'" in str(r1["response"])
-
+    epg = endpoint_group["name"]
+    assert r1["success"] is True
+    assert f"{epg} Added Successfully" in r1['response']
 
 @pytest.mark.vcr
 def test_get_endpoint_group():  # noqa D103
 
     r1 = ise.get_endpoint_group(endpoint_group["name"])
-    assert r1["success"] is True
-    assert "'description': 'Unknown Identity Group'" in str(r1["response"])
-
-
-@pytest.mark.vcr
-<<<<<<< HEAD
-def test_get_endpoint_group_group_id():  # noqa D103
-
-    r1 = ise.get_endpoint_group(endpoint["group-id"])
-    assert r1["success"] is True
-    assert "'description': 'Unknown Identity Group'" in str(r1["response"])
-
-
-@pytest.mark.vcr
-def test_get_endpoint_fail():  # noqa D103
-
-    r1 = ise.get_endpoint_group("NO GROUP THAT EXISTS")
-    assert r1["success"] is False
-    assert r1["response"] == None
-    assert r1["error"] == 200
-=======
+    epg = endpoint_group["name"]
+    assert r1["success"] is True
+    assert f"'name': '{epg}'" in str(r1["response"])
+
+@pytest.mark.vcr
 def test_delete_endpoint_group():  # noqa D103
 
     r1 = ise.get_endpoint_group(endpoint_group["name"])
-    assert r1["success"] is True
     r2 = ise.delete_endpoint_group(r1['response']['id'])
     assert "{0} Deleted Successfully".format(r1['response']['id']) in str(r2["response"])
->>>>>>> a4112682
-
 
 @pytest.mark.vcr
 def test_get_identity_groups():  # noqa D103
@@ -208,15 +129,6 @@
     r1 = ise.get_identity_group(identity_group["name"])
     assert r1["success"] is True
     assert "Default Employee User Group" in str(r1["response"])
-
-
-@pytest.mark.vcr
-def test_get_identity_group_not_found():  # noqa D103
-
-    r1 = ise.get_identity_group("znonexistantz")
-    assert r1["success"] is False
-    assert r1["error"] == 404
-    assert "znonexistantz not found" in r1["response"]
 
 
 @pytest.mark.vcr
@@ -253,28 +165,11 @@
 
 
 @pytest.mark.vcr
-def test_get_user_not_found():  # noqa D103
-
-    r1 = ise.get_user(99999999999999999)
-    assert r1["success"] is False
-    assert r1["error"] == 404
-
-
-@pytest.mark.vcr
 def test_delete_user():  # noqa D103
 
     r1 = ise.delete_user(user["user_id"])
     assert r1["success"] is True
     assert r1["response"] == "test-user Deleted Successfully"
-
-
-@pytest.mark.vcr
-def test_delete_user_not_found():  # noqa D103
-
-    r1 = ise.delete_user(99999999999999999)
-    assert r1["success"] is False
-    assert r1["response"] == "99999999999999999 not found"
-    assert r1["error"] == 404
 
 
 @pytest.mark.vcr
@@ -309,13 +204,6 @@
 
 
 @pytest.mark.vcr
-def test_get_device_group_from_name_not_found():
-    r1 = ise.get_device_group(name="NOFOUNDPython")
-    assert r1["success"] is False
-    assert r1["error"] == 404
-
-
-@pytest.mark.vcr
 def test_get_device_group():
     r1 = ise.get_device_group(name="Python")
     device_group_id = r1["response"]["id"]
@@ -346,27 +234,6 @@
     assert "Device Type#All Device Types#Updated Device Type Deleted" in str(
         r1["response"]
     )
-
-
-@pytest.mark.vcr
-def test_delete_device_group_not_found():
-    r1 = ise.delete_device_group(
-        name="NOTFOUNDDevice Type#NOTFOUNDAll Device Types#NOTFOUNDUpdated Device Type"
-    )
-    assert r1["success"] is False
-    assert "not found" in r1["response"]
-    assert r1["error"] == 404
-
-
-@pytest.mark.vcr
-def test_update_device_group_not_found():
-    r2 = ise.update_device_group(
-        device_group_oid="99999999-99999999",
-        name="Device Type#All Device Types#Updated Device Type",
-        description="Update Description",
-    )
-    assert r2["success"] is False
-    assert r2["error"] == 404
 
 
 @pytest.mark.vcr
@@ -405,35 +272,6 @@
 
 
 @pytest.mark.vcr
-def test_add_device_no_name():
-    r1 = ise.add_device(
-        name="",
-        ip_address=device["ip_address"],
-        mask=device["mask"],
-        description=device["description"],
-        dev_group=device["dev_group"],
-        dev_location=device["dev_location"],
-        dev_type=device["dev_type"],
-        dev_ipsec=device["dev_ipsec"],
-        radius_key=device["radius_key"],
-        snmp_ro=device["snmp_ro"],
-        dev_profile=device["dev_profile"],
-        tacacs_shared_secret=device["tacacs_shared_secret"],
-        tacacs_connect_mode_options=device["tacacs_connect_mode_options"],
-        coa_port=device["coa_port"],
-        snmp_version=device["snmp_version"],
-        snmp_polling_interval=device["snmp_polling_interval"],
-        snmp_link_trap_query=device["snmp_link_trap_query"],
-        snmp_mac_trap_query=device["snmp_mac_trap_query"],
-        snmp_originating_policy_services_node=device[
-            "snmp_originating_policy_services_node"
-        ],
-    )
-    assert r1["success"] is False
-    assert "You must provide either" in r1["error"]
-
-
-@pytest.mark.vcr
 def test_get_devices():
     r1 = ise.get_devices(size=100, page=1)
     assert r1["success"] is True
@@ -448,14 +286,6 @@
 
 
 @pytest.mark.vcr
-def test_get_device_not_found():
-    r1 = ise.get_device("SNART_E_DET_JUL")
-    assert r1["success"] is False
-    assert "not found" in str(r1["response"])
-    assert r1["error"] == 404
-
-
-@pytest.mark.vcr
 def test_delete_device():
     r1 = ise.delete_device(device["name"])
     assert r1["success"] is True
@@ -463,14 +293,6 @@
 
 
 @pytest.mark.vcr
-def test_delete_device_not_found():
-    r1 = ise.delete_device("SNART E DET SOMMAR")
-    assert r1["success"] is False
-    assert r1["response"] == "SNART E DET SOMMAR not found"
-    assert r1["error"] == 404
-
-
-@pytest.mark.vcr
 def test_add_device_payload():
     r1 = ise.add_device(device_payload=device_payload)
     assert r1["success"] is True
@@ -490,12 +312,6 @@
 @pytest.mark.vcr
 def test_get_sgts():
     r1 = ise.get_sgts(size=1, page=1)
-    assert r1["success"] is True
-
-
-@pytest.mark.vcr
-def test_get_sgts_sgt_num():
-    r1 = ise.get_sgts(sgtNum=9, size=1, page=1)
     assert r1["success"] is True
 
 
@@ -516,26 +332,6 @@
     assert r1["success"] is True
 
 
-def test_add_sgt_fail_to_large():
-    r1 = ise.add_sgt(
-        name="Python_Unit_Test 12345678901234567890123456798",
-        description="Unit Tests",
-        value=trustsec["test_sgt_value"],
-        return_object=True,
-    )
-    assert r1["success"] is False
-
-
-def test_add_sgt_fail_zero():
-    r1 = ise.add_sgt(
-        name="",
-        description="Unit Tests",
-        value="",
-        return_object=True,
-    )
-    assert r1["success"] is False
-
-
 @pytest.mark.vcr
 def test_update_sgt():
     res = ise.get_sgt("Python_Unit_Test")
@@ -550,19 +346,6 @@
 
 
 @pytest.mark.vcr
-def test_update_sgt_empty_name():
-    id = 0
-    r1 = ise.update_sgt(
-        id,
-        name="",
-        description="Python Unit Tests",
-        value=trustsec["test_sgt_value"],
-    )
-    assert r1["success"] is False
-    assert "Invalid Security Group name" in r1["error"]
-
-
-@pytest.mark.vcr
 def test_delete_sgt():
     res = ise.get_sgt("Test_Unit_Python")
     id = res["response"]["id"]
@@ -571,15 +354,6 @@
 
 
 @pytest.mark.vcr
-def test_delete_sgt_null():
-
-    r1 = ise.delete_sgt("9999999999")
-    assert r1["success"] is False
-    assert "not found" in r1["response"]
-    assert r1["error"] == 404
-
-
-@pytest.mark.vcr
 def test_get_sgacls():
     r1 = ise.get_sgacls(size=1, page=1)
     assert r1["success"] is True
@@ -588,14 +362,6 @@
 @pytest.mark.vcr
 def test_get_sgacl():
     r1 = ise.get_sgacl("Permit IP")
-    assert r1["success"] is True
-
-
-@pytest.mark.vcr
-def test_get_sgacl():
-    r1 = ise.get_sgacl("Permit IP")
-    scal = r1["response"]["id"]
-    r1 = ise.get_sgacl(scal)
     assert r1["success"] is True
 
 
@@ -611,28 +377,6 @@
     assert r1["success"] is True
 
 
-def test_add_sgacl_start_number():
-    r1 = ise.add_sgacl(
-        name="0Python_Unit_Test",
-        description="Unit Tests",
-        ip_version="IPV4",
-        acl_content=["permit ip"],
-        return_object=True,
-    )
-    assert r1["success"] is False
-
-
-def test_add_sgacl_space():
-    r1 = ise.add_sgacl(
-        name="Python Unit_Test",
-        description="Unit Tests",
-        ip_version="IPV4",
-        acl_content=["permit ip"],
-        return_object=True,
-    )
-    assert r1["success"] is False
-
-
 @pytest.mark.vcr
 def test_update_sgacl():
     res = ise.get_sgacl("Python_Unit_Test")
@@ -648,20 +392,6 @@
 
 
 @pytest.mark.vcr
-def test_update_sgacl_empty_name():
-    id = 0
-    r1 = ise.update_sgacl(
-        id,
-        name="",
-        description="Python Unit Tests",
-        ip_version="IPV4",
-        acl_content=["permit ip"],
-    )
-    assert r1["success"] is False
-    assert "Invalid SGACL name" in r1["error"]
-
-
-@pytest.mark.vcr
 def test_delete_sgacl():
     res = ise.get_sgacl("Test_Unit_Python")
     id = res["response"]["id"]
@@ -670,14 +400,6 @@
 
 
 @pytest.mark.vcr
-def test_delete_sgacl_fail():
-    r1 = ise.delete_sgacl("999999999999999")
-    assert r1["success"] is False
-    assert "not found" in r1["response"]
-    assert r1["error"] == 404
-
-
-@pytest.mark.vcr
 def test_get_egressmatrixcells():
     r1 = ise.get_egressmatrixcells(size=1, page=1)
     assert r1["success"] is True
@@ -687,18 +409,6 @@
 def test_get_egressmatrixcell():
     r1 = ise.get_egressmatrixcell("Default egress rule")
     assert r1["success"] is True
-
-
-@pytest.mark.vcr
-def test_get_egressmatrixcell_singe_oid():
-    r1 = ise.get_egressmatrixcell("92c1a900-8c01-11e6-996c-525400b48521")
-    assert r1["success"] is True
-
-
-# @pytest.mark.vcr
-# def test_get_egressmatrixcell_not_found():
-#    r1 = ise.get_egressmatrixcell("not found")
-#    assert r1["success"] is False
 
 
 @pytest.mark.vcr
@@ -714,19 +424,6 @@
 
 
 @pytest.mark.vcr
-def test_add_egressmatrixcell_duplicate():
-    r1 = ise.add_egressmatrixcell(
-        trustsec["emc_source_sgt"],
-        trustsec["emc_dest_sgt"],
-        "PERMIT_IP",
-        description="Python Unit Tests",
-        return_object=True,
-    )
-    assert r1["success"] is False
-    assert "already a policy present" in r1["error"]
-
-
-@pytest.mark.vcr
 def test_update_egressmatrixcell():
     res = ise.get_egressmatrixcell("Python Unit Tests")
     id = res["response"]["id"]
@@ -746,41 +443,4 @@
     res = ise.get_egressmatrixcell("Test_Unit_Python")
     id = res["response"]["id"]
     r1 = ise.delete_egressmatrixcell(id)
-    assert r1["success"] is True
-
-
-@pytest.mark.vcr
-def test_delete_egressmatrixcell_not_found():
-
-    r1 = ise.delete_egressmatrixcell(9999999999999999)
-    assert r1["success"] is False
-    assert "not found" in r1["response"]
-    assert r1["error"] == 404
-
-
-@pytest.mark.vcr
-def test_add_egressmatrixcell_no_celldata():
-    r1 = ise.add_egressmatrixcell(
-        trustsec["emc_source_sgt"],
-        trustsec["emc_dest_sgt"],
-        "NONE",
-        description="Python Unit Tests",
-        return_object=True,
-    )
-    assert r1["success"] is False
-    assert "You must specify one or more acls as a list" in r1["error"]
-
-
-@pytest.mark.vcr
-def test_add_egressmatrixcell_list_fail():
-    r1 = ise.add_egressmatrixcell(
-        trustsec["emc_source_sgt"],
-        trustsec["emc_dest_sgt"],
-        "PERMIT_IP",
-        ["92919850-8c01-11e6-996c-525400b48521", "Permit IP"],
-        description="Python Unit Tests",
-        return_object=True,
-    )
-    assert r1["success"] is False
-    assert "Only one Catch All Rule SGACL can exsits" in r1["response"]
-    assert r1["error"] == 400+    assert r1["success"] is True